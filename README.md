--- conflicted
+++ resolved
@@ -237,21 +237,11 @@
 
 
 ```cpp
-<<<<<<< HEAD
 __attribute__((no_sanitize("realtime")))
 void mutex_unlock_uncontended (std::mutex& m)
 {
     m.unlock();
 }
-
-=======
-#include "radsan.h" // (found in llvm-project/compiler-rt/lib/radsan)
-// or:
-// extern "C" {
-//   void radsan_off();
-//   void radsan_on();
-// }
->>>>>>> 11298020
 
 [[clang::realtime]] float process (float x)
 {
